--- conflicted
+++ resolved
@@ -8,20 +8,14 @@
 use std::hash::{Hash, Hasher};
 use std::io::Write;
 use std::str::FromStr;
-<<<<<<< HEAD
-=======
 use fnv::FnvHasher;
->>>>>>> 22d6732d
 
 #[derive(Clone, Debug)]
 pub enum Hashers {
     Sip,
     Sha1,
     Sea,
-<<<<<<< HEAD
-=======
     Fnv
->>>>>>> 22d6732d
 }
 
 impl Hashers {
@@ -30,10 +24,7 @@
             Hashers::Sha1 => Box::new(Sha1Hasher::new()),
             Hashers::Sip => Box::new(SipHasher::new_with_keys(1, 2)),
             Hashers::Sea => Box::new(SeaHasher::new()),
-<<<<<<< HEAD
-=======
             Hashers::Fnv => Box::new(FnvHasher::default())
->>>>>>> 22d6732d
         }
     }
 
@@ -41,10 +32,7 @@
         match input.to_lowercase().as_str() {
             "sip" => Ok(Hashers::Sip),
             "sha1" => Ok(Hashers::Sha1),
-<<<<<<< HEAD
-=======
             "fnv" => Ok(Hashers::Fnv),
->>>>>>> 22d6732d
             _ => Err(format!(
                 "Unsupported hasher [{}]. Supported hashers [sip, sha1].",
                 input
