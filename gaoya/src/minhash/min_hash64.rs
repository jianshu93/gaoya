--- conflicted
+++ resolved
@@ -1,8 +1,4 @@
-<<<<<<< HEAD
-use crate::minhash::compute_minhash_similarity;
-=======
 use crate::minhash::{compute_minhash_similarity, MinHash};
->>>>>>> 22d6732d
 use crate::minhash::hashers::Hashers;
 use rand::distributions::{Distribution, Uniform};
 use rand::{thread_rng, Rng};
@@ -10,38 +6,7 @@
 use std::borrow::Borrow;
 use std::collections::HashMap;
 use std::hash::{Hash, Hasher};
-<<<<<<< HEAD
 
-pub trait MinHash64 {
-    fn create_signature<T, U>(&self, iter: T) -> Vec<u64>
-    where
-        T: Iterator<Item = U>,
-        U: Hash;
-
-    fn bulk_create_signature<U>(&self, batch: &Vec<Vec<U>>) -> Vec<Vec<u64>>
-    where
-        U: Hash + Sync,
-        Self: Sync,
-    {
-        batch
-            .par_iter()
-            .map(|tokens| self.create_signature(tokens.iter()))
-            .collect()
-    }
-
-    fn compute_similarity<T, U>(&self, iter_1: T, iter_2: T) -> f64
-    where
-        T: Iterator<Item = U>,
-        U: Hash,
-    {
-        compute_minhash_similarity(
-            &self.create_signature(iter_1),
-            &self.create_signature(iter_2),
-        )
-    }
-}
-=======
->>>>>>> 22d6732d
 
 #[derive(Clone)]
 pub struct MinHash64V1 {
@@ -118,12 +83,8 @@
     }
 }
 
-<<<<<<< HEAD
-impl MinHash64 for MinHash64V1 {
-=======
 impl MinHash for MinHash64V1 {
     type V = u64;
->>>>>>> 22d6732d
     fn create_signature<T, U>(&self, iter: T) -> Vec<u64>
     where
         T: Iterator<Item = U>,
@@ -168,11 +129,7 @@
 mod tests {
     use super::MinHash64V1;
 
-<<<<<<< HEAD
-    use crate::minhash::{centroid_minhash, compute_jaccard_similarity, MinHash64};
-=======
     use crate::minhash::{centroid_minhash, compute_jaccard_similarity, MinHash};
->>>>>>> 22d6732d
     use crate::text::whitespace_split;
     use std::f64;
 
