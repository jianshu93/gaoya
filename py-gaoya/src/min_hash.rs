--- conflicted
+++ resolved
@@ -2,16 +2,6 @@
 use pyo3::{PyObjectProtocol, PyClass, PyTypeInfo};
 
 use gaoya::minhash::{
-<<<<<<< HEAD
-    compute_jaccard_similarity, Hashers, MinHash16, MinHash16V1, MinHash32, MinHash32V2, MinHash64,
-    MinHash64V1,
-};
-use gaoya::text::whitespace_split;
-use pyo3::exceptions::PyValueError;
-use rayon::prelude::*;
-use pyo3::class::impl_::PyClassImpl;
-use crate::{OnStackTokenizer, OnHeapTokenizer, TokenizerOption, make_tokenizer};
-=======
     compute_jaccard_similarity, Hashers, MinHash, MinHash16V1, MinHash32V2, MinHash64V1,
 };
 use gaoya::text::{shingle_text, shingle_text_range, whitespace_split};
@@ -19,7 +9,6 @@
 use rayon::prelude::*;
 use pyo3::class::impl_::PyClassImpl;
 use crate::{TokenizerSpecification};
->>>>>>> 22d6732d
 
 extern crate gaoya;
 
@@ -222,11 +211,7 @@
 struct MinHash16StringIntIndex {
     inner: gaoya::minhash::MinHashIndex<u16, i64>,
     min_hash: MinHash16V1,
-<<<<<<< HEAD
-    tokenizer: TokenizerOption
-=======
     tokenizer: TokenizerSpecification
->>>>>>> 22d6732d
 }
 
 #[pymethods]
@@ -250,12 +235,8 @@
         analyzer: &str,
         ngram_range: (usize, usize)
     ) -> PyResult<Self> {
-<<<<<<< HEAD
-        let option_range = if ngram_range.0 == 1 && ngram_range.1 == 1 { Some(ngram_range) } else { None };
-=======
         let option_range = if ngram_range.0 == 1 && ngram_range.1 == 1
             { None } else { Some(ngram_range) };
->>>>>>> 22d6732d
         match Hashers::from_str(hashfunc) {
             Err(e) => Err(PyValueError::new_err(e)),
             Ok(hasher) => {
@@ -264,11 +245,7 @@
                         threshold, num_perm, fpw, fnw,
                     ),
                     min_hash: MinHash16V1::new_with_hasher(num_perm, hasher),
-<<<<<<< HEAD
-                    tokenizer: make_tokenizer(analyzer, option_range)
-=======
                     tokenizer: TokenizerSpecification::new(analyzer, option_range)
->>>>>>> 22d6732d
                 };
                 Ok(index)
             }
@@ -290,41 +267,14 @@
     }
 
     pub fn insert_document(&mut self, id: i64, doc: String) {
-<<<<<<< HEAD
-        match &self.tokenizer {
-            TokenizerOption::OnStack(tokenizer) => {
-                self.inner.insert(
-                    id,
-                    self.min_hash.create_signature(tokenizer.tokenize(doc.as_str())),
-                );
-            },
-            TokenizerOption::OnHeap(tokenizer) => {
-                self.inner.insert(
-                    id,
-                    self.min_hash.create_signature(tokenizer.tokenize(doc.as_str())),
-                );
-            },
-            TokenizerOption::None => ()
-        }
-
-=======
         self.inner.insert(id, self.tokenize_and_minhash(doc.as_str()))
->>>>>>> 22d6732d
     }
 
     pub fn insert_tokens(&mut self, id: i64, tokens: Vec<&str>) {
-        self.inner
-            .insert(id, self.min_hash.create_signature(tokens.iter()));
+        self.inner.insert(id, self.min_hash.create_signature(tokens.iter()));
     }
 
     pub fn par_bulk_insert_docs(&mut self, ids: Vec<i64>, docs: Vec<&str>) {
-<<<<<<< HEAD
-        let docs_tokens = docs
-            .par_iter()
-            .map(|doc| whitespace_split(doc).collect())
-            .collect();
-        self.par_bulk_insert_tokens(ids, docs_tokens);
-=======
         let hashes: Vec<_> = docs
             .par_iter()
             .map(|doc| {
@@ -332,7 +282,6 @@
             })
             .collect();
         self.inner.par_bulk_insert(ids, hashes);
->>>>>>> 22d6732d
     }
 
     pub fn bulk_insert_tokens(&mut self, ids: Vec<i64>, tokens: Vec<Vec<&str>>) {
@@ -354,14 +303,8 @@
         self.inner.query_owned(signature).into_iter().collect()
     }
 
-<<<<<<< HEAD
-    pub fn query(&self, text: String) -> Vec<i64> {
-        let signature = &self.min_hash.create_signature(whitespace_split(text.as_str()));
-        self.inner.query_owned(signature).into_iter().collect()
-=======
     pub fn query(&self, doc: String) -> Vec<i64> {
         self.inner.query_owned(&self.tokenize_and_minhash(doc.as_str())).into_iter().collect()
->>>>>>> 22d6732d
     }
 
     pub fn size(&self) -> usize {
