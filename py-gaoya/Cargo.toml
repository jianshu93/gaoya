--- conflicted
+++ resolved
@@ -23,11 +23,7 @@
 
 [dependencies]
 libc = "0.2.106"
-<<<<<<< HEAD
-pyo3 = { version = "0.14.5", features = ["extension-module"] }
-=======
 pyo3 = { version = "0.15.1", features = ["extension-module"] }
->>>>>>> 22d6732d
 rayon = "1.5.1"
 shingles = "0.1.1"
 
